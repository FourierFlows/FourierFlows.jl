export ForwardEulerTimeStepper, FilteredForwardEulerTimeStepper,
       RK4TimeStepper, FilteredRK4TimeStepper,
       ETDRK4TimeStepper, FilteredETDRK4TimeStepper

export stepforward!




# Looping stepforward function ------------------------------------------------
"""
    stepforward!(prob)

Step forward the Problem prob for one timestep.
"""
function stepforward!(prob::Problem)
    stepforward!(prob.state, prob.ts, prob.eqn, prob.vars, prob.params,
                 prob.grid)
    prob.t = prob.state.t
    prob.step = prob.state.step
end


"""
    stepforward!(prob, nsteps)

Step forward the problem 'prob' for 'nsteps'.
"""
function stepforward!(prob::Problem, nsteps)
  for step = 1:nsteps
    stepforward!(prob)
  end
  nothing
end


"""
    stepforward!(prob, diags, nsteps)

Step forward the problem prob for nsteps while calculating the
diagnostics in diags.
"""
function stepforward!(prob::Problem, diags::AbstractArray, nsteps)

  # Initialize diagnostics for speed
  for diag in diags
    newnum = ceil(Int, (diag.count+nsteps)/diag.freq)
    if newnum > diag.num
      warn("Resizing diags before stepping forward...")
      resize!(diag, newnum)
    end
  end

  for step = 1:nsteps
    stepforward!(prob)
    for diag in diags
      if (prob.step+1) % diag.freq == 0.0
        increment!(diag)
      end
    end

  end
  nothing
end


# -----------------------------------------------------------------------------
# -----------------------------------------------------------------------------
# Timestepper utilities -------------------------------------------------------
# -----------------------------------------------------------------------------
# -----------------------------------------------------------------------------
"""
    getetdcoeffs(dt, LC; ncirc=32, rcirc=1)
Calculate ETDRK4 coefficients associated with the (diagonal) linear coefficient
LC by integrating over a small circle in complex space.
Note: arbitrary-precision arithmetic might provide a more robust method for
calculating these coefficients.
"""
function getetdcoeffs(dt, LC; ncirc=32, rcirc=eltype(LC)(1))

  shape = Tuple(cat(1, ncirc, ones(Int, ndims(LC))))

  circ = zeros(cxeltype(LC), shape)
  circ .= rcirc * exp.(2π*im/ncirc*(0.5:1:(ncirc-0.5)))
  circ = permutedims(circ, ndims(circ):-1:1)

  zc = dt*LC .+ circ
  M = ndims(LC)+1

  # Four coefficients: ζ, α, β, Γ
  ζc = @.          ( exp(zc/2)-1 ) / zc
  αc = @. ( -4 - zc + exp(zc)*(4 - 3zc + zc^2) ) / zc^3
  βc = @.    ( 2  + zc + exp(zc)*(-2 + zc) ) / zc^3
  Γc = @. ( -4 - 3zc - zc^2 + exp(zc)*(4 - zc) ) / zc^3

  if eltype(LC) <: Real
    ζ = dt*real.(squeeze(mean(ζc, M), M))
    α = dt*real.(squeeze(mean(αc, M), M))
    β = dt*real.(squeeze(mean(βc, M), M))
    Γ = dt*real.(squeeze(mean(Γc, M), M))
  else
    ζ = dt*squeeze(mean(ζc, M), M)
    α = dt*squeeze(mean(αc, M), M)
    β = dt*squeeze(mean(βc, M), M)
    Γ = dt*squeeze(mean(Γc, M), M)
  end

  ζ, α, β, Γ
end


# -----------------------------------------------------------------------------
# -----------------------------------------------------------------------------
# Timesteppers
# -----------------------------------------------------------------------------
# -----------------------------------------------------------------------------



# Forward Euler ---------------------------------------------------------------
# The simplest time-stepping method in the books. Explicit and 1st-order
# accurate.

struct ForwardEulerTimeStepper{dim} <: AbstractTimeStepper
  dt::Float64
  N::Array{Complex{Float64},dim}    # Explicit linear and nonlinear terms
  ForwardEulerTimeStepper(dt::Float64, N::Array{Complex{Float64},dim}) where dim = new{dim}(dt, zeros(size(N)))
end

function stepforward!(s::State, ts::ForwardEulerTimeStepper,
                      eq::AbstractEquation, v::AbstractVars, p::AbstractParams,
                      g::AbstractGrid)
  eq.calcN!(ts.N, s.sol, s.t, s, v, p, g)
  @. s.sol += ts.dt*(ts.N + eq.LC*s.sol)
  s.t += ts.dt
  s.step += 1
  nothing
end








# Filtered Forward Euler ------------------------------------------------------
# The simplest time-stepping method in the books. Explicit and 1st-order
# accurate.

struct FilteredForwardEulerTimeStepper{dim} <: AbstractTimeStepper
  dt::Float64
  N::Array{Complex{Float64},dim}    # Explicit linear and nonlinear terms
  filter::Array{Float64,dim}        # Filter for solution
end

function FilteredForwardEulerTimeStepper(dt, LC, g; filterkwargs...)
  @createarrays eltype(LC) size(LC) N
  filter = makefilter(g, typeof(dt), size(LC); filterkwargs...)
  FilteredForwardEulerTimeStepper{ndims(N)}(dt, N, filter)
end

function stepforward!(s::State, ts::FilteredForwardEulerTimeStepper,
                      eq::AbstractEquation, v::AbstractVars, p::AbstractParams,
                      g::AbstractGrid)
  eq.calcN!(ts.N, s.sol, s.t, s, v, p, g)
  @. s.sol = ts.filter*(s.sol + ts.dt*(ts.N + eq.LC*s.sol) )
  s.t += ts.dt
  s.step += 1
  nothing
end


# ETDRK4 ----------------------------------------------------------------------
# The Rolls-Royce of time-stepping. Exact treatment of the implicit linear part
# of the equation, explicit and 4th-order accurate integration of nonlinear
# parts of equation.

struct ETDRK4TimeStepper{dim} <: AbstractTimeStepper
  dt::Float64
  LC::Array{Complex{Float64},dim}          # Linear coefficient
  # ETDRK4 coefficents
  ζ::Array{Complex{Float64},dim}
  α::Array{Complex{Float64},dim}
  β::Array{Complex{Float64},dim}
  Γ::Array{Complex{Float64},dim}
  expLCdt::Array{Complex{Float64},dim}     # Precomputed exp(LC*dt)
  expLCdt2::Array{Complex{Float64},dim}    # Precomputed exp(LC*dt/2)

  # Intermediate times, solutions, and nonlinear evaluations
  sol₁::Array{Complex{Float64},dim}
  sol₂::Array{Complex{Float64},dim}
  N₁::Array{Complex{Float64},dim}
  N₂::Array{Complex{Float64},dim}
  N₃::Array{Complex{Float64},dim}
  N₄::Array{Complex{Float64},dim}
end

function ETDRK4TimeStepper(dt, LC)
  expLCdt  = exp.(dt*LC)
  expLCdt2 = exp.(0.5*dt*LC)
  ζ, α, β, Γ = getetdcoeffs(dt, LC)
  @createarrays eltype(LC) size(LC) sol₁ sol₂ N₁ N₂ N₃ N₄
  ETDRK4TimeStepper{ndims(LC)}(dt, LC, ζ, α, β, Γ, expLCdt,
    expLCdt2, sol₁, sol₂, N₁, N₂, N₃, N₄)
end




# Filtered ETDRK4 --------------------------------------------------------------
# The Rolls-Royce of time-stepping. Exact treatment of linear part of
# the equation, explicit and 4th-order accurate integration of nonlinear
# parts of equation.

struct FilteredETDRK4TimeStepper{dim} <: AbstractTimeStepper
  dt::Float64
  LC::Array{Complex{Float64}, dim}          # Linear coefficient
  # ETDRK4 coefficents
  ζ::Array{Complex{Float64}, dim}
  α::Array{Complex{Float64}, dim}
  β::Array{Complex{Float64}, dim}
  Γ::Array{Complex{Float64}, dim}
  expLCdt::Array{Complex{Float64}, dim}     # Precomputed exp(LC*dt)
  expLCdt2::Array{Complex{Float64}, dim}    # Precomputed exp(LC*dt/2)
  # Intermediate times, solutions, and nonlinear evaluations
  sol₁::Array{Complex{Float64}, dim}
  sol₂::Array{Complex{Float64}, dim}
  N₁::Array{Complex{Float64}, dim}
  N₂::Array{Complex{Float64}, dim}
  N₃::Array{Complex{Float64}, dim}
  N₄::Array{Complex{Float64}, dim}
  filter::Array{Complex{Float64}, dim}    # Filter for solution
end


function FilteredETDRK4TimeStepper(dt, LC, g; filterkwargs...)
  expLCdt  = exp.(dt*LC)
  expLCdt2 = exp.(0.5*dt*LC)
  ζ, α, β, Γ = getetdcoeffs(dt, LC)

  @createarrays eltype(LC) size(LC) sol₁ sol₂ N₁ N₂ N₃ N₄

  filter = makefilter(g, typeof(dt), size(LC); filterkwargs...)

  FilteredETDRK4TimeStepper{ndims(LC)}(dt, LC, ζ, α, β, Γ,
        expLCdt, expLCdt2, sol₁, sol₂, N₁, N₂, N₃, N₄, filter)
end



function stepforward!(s::State, ts::ETDRK4TimeStepper,
                      eq::AbstractEquation, v::AbstractVars, p::AbstractParams,
                      g::AbstractGrid)
  # Substep 1
  eq.calcN!(ts.N₁, s.sol, s.t, s, v, p, g)
  @. ts.sol₁ = ts.expLCdt2*s.sol + ts.ζ*ts.N₁
  # Substep 2
  t2 = s.t + 0.5*ts.dt
  eq.calcN!(ts.N₂, ts.sol₁, t2, s, v, p, g)
  @. ts.sol₂ = ts.expLCdt2*s.sol + ts.ζ*ts.N₂
  # Substep 3
  eq.calcN!(ts.N₃, ts.sol₂, t2, s, v, p, g)
  @. ts.sol₂ = ts.expLCdt2*ts.sol₁ + ts.ζ*(2.0*ts.N₃ - ts.N₁)
  # Substep 4
  t3 = s.t + ts.dt
  eq.calcN!(ts.N₄, ts.sol₂, t3, s, v, p, g)

  # Update
  @. s.sol = (ts.expLCdt.*s.sol +     ts.α * ts.N₁
                                + 2.0*ts.β * (ts.N₂ + ts.N₃)
                                +     ts.Γ * ts.N₄ )
  s.t += ts.dt
  s.step += 1

  nothing
end

function stepforward!(s::State, ts::FilteredETDRK4TimeStepper,
                      eq::AbstractEquation, v::AbstractVars, p::AbstractParams,
                      g::AbstractGrid)
  # Substep 1
  eq.calcN!(ts.N₁, s.sol, s.t, s, v, p, g)
  @. ts.sol₁ = ts.expLCdt2*s.sol + ts.ζ*ts.N₁
  # Substep 2
  t2 = s.t + 0.5*ts.dt
  eq.calcN!(ts.N₂, ts.sol₁, t2, s, v, p, g)
  @. ts.sol₂ = ts.expLCdt2*s.sol + ts.ζ*ts.N₂
  # Substep 3
  eq.calcN!(ts.N₃, ts.sol₂, t2, s, v, p, g)
  @. ts.sol₂ = ts.expLCdt2*ts.sol₁ + ts.ζ*(2.0*ts.N₃ - ts.N₁)
  # Substep 4
  t3 = s.t + ts.dt
  eq.calcN!(ts.N₄, ts.sol₂, t3, s, v, p, g)

  # Update
  @. s.sol = ts.filter*(ts.expLCdt*s.sol +     ts.α * ts.N₁
                                         + 2.0*ts.β * (ts.N₂ + ts.N₃)
                                         +     ts.Γ * ts.N₄ )
  s.t += ts.dt
  s.step += 1

  nothing
end



struct DualETDRK4TimeStepper{dimc, dimr} <: AbstractTimeStepper
  dt::Float64
  c::ETDRK4TimeStepper{dimc}
  r::ETDRK4TimeStepper{dimr}
end

function ETDRK4TimeStepper(dt, LCc, LCr)
  c = ETDRK4TimeStepper(dt, LCc)
  r = ETDRK4TimeStepper(dt, LCr)
  DualETDRK4TimeStepper{ndims(LCc), ndims(LCr)}(dt, c, r)
end

function stepforward!(s::DualState, ts::DualETDRK4TimeStepper,
                      eq::AbstractEquation, v::AbstractVars, p::AbstractParams,
                      g::AbstractGrid)
  # Substep 1
  eq.calcN!(ts.c.N₁, ts.r.N₁, s.solc, s.solr, s.t, s, v, p, g)
  @. ts.c.sol₁ = ts.c.expLCdt2*s.solc + ts.c.ζ*ts.c.N₁
  @. ts.r.sol₁ = ts.r.expLCdt2*s.solr + ts.r.ζ*ts.r.N₁
  # Substep 2
  t2 = s.t + 0.5*ts.c.dt
  eq.calcN!(ts.c.N₂, ts.r.N₂, ts.c.sol₁, ts.r.sol₁, t2, s, v, p, g)
  @. ts.c.sol₂ = ts.c.expLCdt2*s.solc + ts.c.ζ*ts.c.N₂
  @. ts.r.sol₂ = ts.r.expLCdt2*s.solr + ts.r.ζ*ts.r.N₂
  # Substep 3
  eq.calcN!(ts.c.N₃, ts.r.N₃, ts.c.sol₂, ts.r.sol₂, t2, s, v, p, g)
  @. ts.c.sol₂ = (ts.c.expLCdt2*ts.c.sol₁
    + ts.c.ζ*(2.0*ts.c.N₃ - ts.c.N₁))
  @. ts.r.sol₂ = (ts.r.expLCdt2*ts.r.sol₁
    + ts.r.ζ*(2.0*ts.r.N₃ - ts.r.N₁))
  # Substep 4
  t3 = s.t + ts.c.dt
  eq.calcN!(ts.c.N₄, ts.r.N₄, ts.c.sol₂, ts.r.sol₂, t3, s, v, p, g)

  # Update
  @. s.solc = (ts.c.expLCdt.*s.solc +     ts.c.α * ts.c.N₁
                                    + 2.0*ts.c.β * (ts.c.N₂ + ts.c.N₃)
                                    +     ts.c.Γ * ts.c.N₄ )
  @. s.solr = (ts.r.expLCdt.*s.solr +     ts.r.α * ts.r.N₁
                                    + 2.0*ts.r.β * (ts.r.N₂ + ts.r.N₃)
                                    +     ts.r.Γ * ts.r.N₄ )
  s.t += ts.dt
  s.step += 1

  nothing
end


# RK4 -------------------------------------------------------------------------
# RK4 is the classical explicit 4th-order Runge-Kutta time-stepping
# method. It uses a series of substeps/estimators to achieve 4th-order
# accuracy over each individual time-step, at the cost of requiring
# relatively more evaluations of the nonlinear right hand side.
# It is described, among other places, in Bewley's Numerical
# Renaissance.

struct RK4TimeStepper{T,dim} <: AbstractTimeStepper
  dt::Float64
  sol₁::Array{T,dim}
  RHS₁::Array{T,dim}
  RHS₂::Array{T,dim}
  RHS₃::Array{T,dim}
  RHS₄::Array{T,dim}
end

function RK4TimeStepper(dt, LC)
  @createarrays eltype(LC) size(LC) sol₁ RHS₁ RHS₂ RHS₃ RHS₄
  RK4TimeStepper{eltype(LC),ndims(LC)}(dt, sol₁, RHS₁, RHS₂, RHS₃, RHS₄)
end

function stepforward!(s::State, ts::RK4TimeStepper,
                      eq::AbstractEquation, v::AbstractVars, p::AbstractParams,
                      g::AbstractGrid)
  eq.calcN!(ts.RHS₁, s.sol, s.t, s, v, p, g)
  @. ts.RHS₁ += eq.LC*s.sol
  # Substep 1
  t2 = s.t + 0.5*ts.dt
  @. ts.sol₁ = s.sol + 0.5*ts.dt*ts.RHS₁
  eq.calcN!(ts.RHS₂, ts.sol₁, t2, s, v, p, g)
  @. ts.RHS₂ += eq.LC*ts.sol₁
  # Substep 2
  @. ts.sol₁ = s.sol + 0.5*ts.dt*ts.RHS₂
  eq.calcN!(ts.RHS₃, ts.sol₁, t2, s, v, p, g)
  @. ts.RHS₃ += eq.LC*ts.sol₁
  # Substep 3
  t3 = s.t + ts.dt
  @. ts.sol₁ = s.sol + ts.dt*ts.RHS₃
  eq.calcN!(ts.RHS₄, ts.sol₁, t3, s, v, p, g)
  @. ts.RHS₄ += eq.LC*ts.sol₁

  # Substep 4 and final step
  @. s.sol += ts.dt*(   1.0/6.0*ts.RHS₁ + 1.0/3.0*ts.RHS₂
                      + 1.0/3.0*ts.RHS₃ + 1.0/6.0*ts.RHS₄ )
  s.t += ts.dt
  s.step += 1

  nothing
end


struct FilteredRK4TimeStepper{T,dim} <: AbstractTimeStepper
  dt::Float64
  sol₁::Array{T,dim}
  RHS₁::Array{T,dim}
  RHS₂::Array{T,dim}
  RHS₃::Array{T,dim}
  RHS₄::Array{T,dim}
  filter::Array{T,dim}    # Filter for solution
end

function FilteredRK4TimeStepper(dt, LC, g; filterkwargs...)
  @createarrays eltype(LC) size(LC) sol₁ RHS₁ RHS₂ RHS₃ RHS₄
  filter = makefilter(g, typeof(dt), size(LC); filterkwargs...)
  FilteredRK4TimeStepper{eltype(LC),ndims(LC)}(dt, sol₁, RHS₁, RHS₂, RHS₃,
    RHS₄, filter)
end

function stepforward!(s::State, ts::FilteredRK4TimeStepper,
                      eq::AbstractEquation, v::AbstractVars, p::AbstractParams,
                      g::AbstractGrid)
  eq.calcN!(ts.RHS₁, s.sol, s.t, s, v, p, g)
  @. ts.RHS₁ += eq.LC*s.sol
  # Substep 1
  t2 = s.t + 0.5*ts.dt
  @. ts.sol₁ = s.sol + 0.5*ts.dt*ts.RHS₁
  eq.calcN!(ts.RHS₂, ts.sol₁, t2, s, v, p, g)
  @. ts.RHS₂ += eq.LC*ts.sol₁
  # Substep 2
  @. ts.sol₁ = s.sol + 0.5*ts.dt*ts.RHS₂
  eq.calcN!(ts.RHS₃, ts.sol₁, t2, s, v, p, g)
  @. ts.RHS₃ += eq.LC*ts.sol₁
  # Substep 3
  t3 = s.t + ts.dt
  @. ts.sol₁ = s.sol + ts.dt*ts.RHS₃
  eq.calcN!(ts.RHS₄, ts.sol₁, t3, s, v, p, g)
  @. ts.RHS₄ += eq.LC*ts.sol₁

  # Substep 4 and final step
  @. s.sol = ts.filter*(s.sol + ts.dt*(   1.0/6.0*ts.RHS₁ + 1.0/3.0*ts.RHS₂
                                        + 1.0/3.0*ts.RHS₃ + 1.0/6.0*ts.RHS₄ ))
  s.t += ts.dt
  s.step += 1

  nothing
<<<<<<< HEAD
end



# AB3 -------------------------------------------------------------------------
# 3rd order Adams-Bashforth time stepping is an explicit scheme that uses
# solutions from two previous time-steps to achieve 3rd order accuracy.

struct AB3TimeStepper{T,dim} <: AbstractTimeStepper
  dt::Float64
  RHS::Array{T,dim}
  RHS₋₁::Array{T,dim}
  RHS₋₂::Array{T,dim}
end

function AB3TimeStepper(dt, LC)
  @createarrays eltype(LC) size(LC) RHS RHS₋₁ RHS₋₂
  AB3TimeStepper{eltype(LC),ndims(LC)}(dt, RHS, RHS₋₁, RHS₋₂)
end

function stepforward!(s::State, ts::AB3TimeStepper,
                      eq::AbstractEquation, v::AbstractVars, p::AbstractParams,
                      g::AbstractGrid)

  eq.calcN!(ts.RHS, s.sol, s.t, s, v, p, g)
  @. ts.RHS += eq.LC.*s.sol   # Add linear term to RHS

  if s.step < 3  # forward Euler steps to initialize AB3
    @. s.sol += ts.dt*ts.RHS    # Update
  else   # Otherwise, stepforward with 3rd order Adams Bashforth:
    @. s.sol += ts.dt*(23.0/12.0*ts.RHS - 16.0/12.0*ts.RHS₋₁ + 5.0/12.0*ts.RHS₋₂)
  end

  s.t += ts.dt
  s.step += 1

  ts.RHS₋₂ .= ts.RHS₋₁          # Store
  ts.RHS₋₁ .= ts.RHS            # ... previous values of RHS

  nothing
end


struct FilteredAB3TimeStepper{T,dim} <: AbstractTimeStepper
  dt::Float64
  RHS::Array{T,dim}
  RHS₋₁::Array{T,dim}
  RHS₋₂::Array{T,dim}
  filter::Array{T,dim}    # Filter for solution
end

function FilteredAB3TimeStepper(dt, LC, g; filterkwargs...)
  @createarrays eltype(LC) size(LC) RHS RHS₋₁ RHS₋₂
  filter = makefilter(g, typeof(dt), size(LC); filterkwargs...)
  FilteredAB3TimeStepper{eltype(LC),ndims(LC)}(dt, RHS, RHS₋₁, RHS₋₂, filter)
end

function stepforward!(s::State, ts::FilteredAB3TimeStepper,
                      eq::AbstractEquation, v::AbstractVars, p::AbstractParams,
                      g::AbstractGrid)

  eq.calcN!(ts.RHS, s.sol, s.t, s, v, p, g)
  @. ts.RHS += eq.LC.*s.sol   # Add linear term to RHS

  if s.step < 3  # forward Euler steps to initialize AB3
    @. s.sol = ts.filter*(s.sol + ts.dt*ts.RHS)    # Update
  else   # Otherwise, stepforward with 3rd order Adams Bashforth:
    @. s.sol = ts.filter*(s.sol + ts.dt*(23.0/12.0*ts.RHS - 16.0/12.0*ts.RHS₋₁
                                            + 5.0/12.0*ts.RHS₋₂))
  end

  s.t += ts.dt
  s.step += 1

  ts.RHS₋₂ .= ts.RHS₋₁          # Store
  ts.RHS₋₁ .= ts.RHS            # ... previous values of RHS

  nothing
=======
>>>>>>> a187b025
end<|MERGE_RESOLUTION|>--- conflicted
+++ resolved
@@ -449,9 +449,7 @@
   s.step += 1
 
   nothing
-<<<<<<< HEAD
-end
-
+end
 
 
 # AB3 -------------------------------------------------------------------------
@@ -492,6 +490,10 @@
   nothing
 end
 
+
+# Filtered AB3 ----------------------------------------------------------------
+# 3rd order Adams-Bashforth time stepping is an explicit scheme that uses
+# solutions from two previous time-steps to achieve 3rd order accuracy.
 
 struct FilteredAB3TimeStepper{T,dim} <: AbstractTimeStepper
   dt::Float64
@@ -528,6 +530,4 @@
   ts.RHS₋₁ .= ts.RHS            # ... previous values of RHS
 
   nothing
-=======
->>>>>>> a187b025
 end