--- conflicted
+++ resolved
@@ -118,11 +118,7 @@
 end
 
 """
-<<<<<<< HEAD
-    struct FilteredForwardEulerTimeStepper(eq, dev; filterkwargs...)
-=======
     struct FilteredForwardEulerTimeStepper{T,Tf} <: AbstractTimeStepper{T}
->>>>>>> 75402b44
 
 A Forward Euler timestepper with spectral filtering. See [`ForwardEulerTimeStepper`](@ref).
 """
