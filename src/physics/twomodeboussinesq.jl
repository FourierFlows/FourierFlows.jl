__precompile__()

# A module for solving a two-vertical-mode truncation of the Boussinesq 
# equations
module TwoModeBoussinesq

using FourierFlows




# Problem --------------------------------------------------------------------- 
""" 
Construct a TwoModeBoussinesq initial value problem.
"""
function InitialValueProblem(;
  nx   = 128, 
  Lx   = 2π, 
  ny   = nothing,
  Ly   = nothing,
  ν0   = nothing, 
  nν0  = 2, 
  ν1   = nothing,
  nν1  = 2, 
  f    = 1.0,
  N    = 10.0,
  m    = 40.0,
  Us   = 0.0,
  Vs   = 0.0,
  dt   = 0.01
  )

  if Ly == nothing; Ly = Lx; end
  if ny == nothing; ny = nx; end
  if ν0 == nothing; ν0 = 1e-1/(dt*(0.65π*nx/Lx)^nν0); end
  if ν1 == nothing; ν1 = 1e-1/(dt*(0.65π*nx/Lx)^nν1); end

  g  = TwoDGrid(nx, Lx, ny, Ly)
  pr = TwoModeBoussinesq.Params(ν0, nν0, ν1, nν1, f, N, m)
  vs = TwoModeBoussinesq.Vars(g)
  eq = TwoModeBoussinesq.Equation(pr, g)
  ts = ETDRK4TimeStepper(dt, eq.LCc, eq.LCr)

  FourierFlows.Problem(g, vs, pr, eq, ts)
end




# Params ---------------------------------------------------------------------- 
abstract type TwoModeParams <: AbstractParams end

type Params <: TwoModeParams
  ν0::Float64                 # Mode-0 viscosity
  nν0::Int                    # Mode-0 hyperviscous order
  ν1::Float64                 # Mode-1 viscosity
  nν1::Int                    # Mode-1 hyperviscous order
  f::Float64                  # Planetary vorticity
  N::Float64                  # Buoyancy frequency
  m::Float64                  # Mode-one wavenumber
  Us::Float64                 # Steady mode-0 mean x-velocity
  Vs::Float64                 # Steady mode-0 mean y-velocity
end

function Params(ν0, nν0::Int, ν1, nν1::Int, f, N, m)
  Params(ν0, nν0, ν1, nν1, f, N, m, 0.0, 0.0)
end




# Equations ------------------------------------------------------------------- 
type Equation <: AbstractEquation
  LCc::Array{Complex{Float64}, 3} # Element-wise coeff of the eqn's linear part
  LCr::Array{Complex{Float64}, 2} # Element-wise coeff of the eqn's linear part
  calcNL!::Function               # Function to calculate eqn's nonlinear part
end

function Equation(p::TwoModeParams, g::TwoDGrid)
  LCc, LCr = getlinearcoefficients(p, g)
  Equation(LCc, LCr, calcNL!)
end

function getlinearcoefficients(p::TwoModeParams, g::TwoDGrid)
  LCr = -p.ν0 * g.KKrsq.^(0.5*p.nν0)

  LCc = zeros(g.nk, g.nl, 3)
  LCc[:, :, 1] = -p.ν1 * g.KKsq.^(0.5*p.nν1)
  LCc[:, :, 2] = -p.ν1 * g.KKsq.^(0.5*p.nν1)

  LCc, LCr
end




# Vars ------------------------------------------------------------------------ 
abstract type TwoModeVars <: AbstractVars end

type Vars <: TwoModeVars
  t::Float64
  solr::Array{Complex128, 2}
  solc::Array{Complex128, 3}

  # Auxiliary zeroth-mode vars
  Z::Array{Float64, 2}
  U::Array{Float64, 2}
  V::Array{Float64, 2}
  UZuz::Array{Float64, 2}
  VZvz::Array{Float64, 2}
  Ux::Array{Float64, 2}
  Uy::Array{Float64, 2}
  Vx::Array{Float64, 2}
  Vy::Array{Float64, 2}
  Psi::Array{Float64, 2}

  # Auxiliary first-mode vars
  u::Array{Complex{Float64}, 2}
  v::Array{Complex{Float64}, 2}
  w::Array{Complex{Float64}, 2}
  p::Array{Complex{Float64}, 2}
  zeta::Array{Complex{Float64}, 2}

  # Multiplies
  Uu::Array{Complex{Float64}, 2}
  Uv::Array{Complex{Float64}, 2}
  Up::Array{Complex{Float64}, 2}
  Vu::Array{Complex{Float64}, 2}
  Vv::Array{Complex{Float64}, 2}
  Vp::Array{Complex{Float64}, 2}
  uUxvUy::Array{Complex{Float64}, 2}
  uVxvVy::Array{Complex{Float64}, 2}

  # Zeroth-mode transforms
  Zh::Array{Complex{Float64}, 2}
  Uh::Array{Complex{Float64}, 2}
  Vh::Array{Complex{Float64}, 2}
  UZuzh::Array{Complex{Float64}, 2}
  VZvzh::Array{Complex{Float64}, 2}
  Uxh::Array{Complex{Float64}, 2}
  Uyh::Array{Complex{Float64}, 2}
  Vxh::Array{Complex{Float64}, 2}
  Vyh::Array{Complex{Float64}, 2}
  Psih::Array{Complex{Float64}, 2}

  # First-mode transforms
  uh::Array{Complex{Float64}, 2}
  vh::Array{Complex{Float64}, 2}
  wh::Array{Complex{Float64}, 2}
  ph::Array{Complex{Float64}, 2}
  zetah::Array{Complex{Float64}, 2}

  # Multiply transforms
  Uuh::Array{Complex{Float64}, 2}
  Uvh::Array{Complex{Float64}, 2}
  Uph::Array{Complex{Float64}, 2}
  Vuh::Array{Complex{Float64}, 2}
  Vvh::Array{Complex{Float64}, 2}
  Vph::Array{Complex{Float64}, 2}
  uUxvUyh::Array{Complex{Float64}, 2}
  uVxvVyh::Array{Complex{Float64}, 2}
end

function Vars(g::TwoDGrid)
  # Initialize with t=0
  t = 0.0
  solc = zeros(Complex{Float64}, g.nk, g.nl, 3)
  solr = zeros(Complex{Float64}, g.nkr, g.nl)

  # Auxiliary zeroth-mode vars
  Z      = zeros(Float64, g.nx, g.ny)
  U      = zeros(Float64, g.nx, g.ny)
  V      = zeros(Float64, g.nx, g.ny)
  UZuz   = zeros(Float64, g.nx, g.ny)
  VZvz   = zeros(Float64, g.nx, g.ny)
  Ux     = zeros(Float64, g.nx, g.ny)
  Uy     = zeros(Float64, g.nx, g.ny)
  Vx     = zeros(Float64, g.nx, g.ny)
  Vy     = zeros(Float64, g.nx, g.ny)
  Psi    = zeros(Float64, g.nx, g.ny)
  
  # Auxiliary first-mode vars
  u      = zeros(Complex{Float64}, g.nx, g.ny)
  v      = zeros(Complex{Float64}, g.nx, g.ny)
  w      = zeros(Complex{Float64}, g.nx, g.ny)
  p      = zeros(Complex{Float64}, g.nx, g.ny)
  zeta   = zeros(Complex{Float64}, g.nx, g.ny)

  Uu     = zeros(Complex{Float64}, g.nx, g.ny)
  Uv     = zeros(Complex{Float64}, g.nx, g.ny)
  Up     = zeros(Complex{Float64}, g.nx, g.ny)
  Vu     = zeros(Complex{Float64}, g.nx, g.ny)
  Vv     = zeros(Complex{Float64}, g.nx, g.ny)
  Vp     = zeros(Complex{Float64}, g.nx, g.ny)

  uUxvUy = zeros(Complex{Float64}, g.nx, g.ny)
  uVxvVy = zeros(Complex{Float64}, g.nx, g.ny)

  # Transforms
  Zh     = zeros(Complex{Float64}, g.nkr, g.nl)
  Uh     = zeros(Complex{Float64}, g.nkr, g.nl)
  Vh     = zeros(Complex{Float64}, g.nkr, g.nl)
  UZuzh  = zeros(Complex{Float64}, g.nkr, g.nl)
  VZvzh  = zeros(Complex{Float64}, g.nkr, g.nl)
  Uxh    = zeros(Complex{Float64}, g.nkr, g.nl)
  Uyh    = zeros(Complex{Float64}, g.nkr, g.nl)
  Vxh    = zeros(Complex{Float64}, g.nkr, g.nl)
  Vyh    = zeros(Complex{Float64}, g.nkr, g.nl)
  Psih   = zeros(Complex{Float64}, g.nkr, g.nl)

  uh     = zeros(Complex{Float64}, g.nk, g.nl)
  vh     = zeros(Complex{Float64}, g.nk, g.nl)
  wh     = zeros(Complex{Float64}, g.nk, g.nl)
  ph     = zeros(Complex{Float64}, g.nk, g.nl)
  zetah  = zeros(Complex{Float64}, g.nk, g.nl)
  
  Uuh    = zeros(Complex{Float64}, g.nk, g.nl)
  Uvh    = zeros(Complex{Float64}, g.nk, g.nl)
  Uph    = zeros(Complex{Float64}, g.nk, g.nl)
  Vuh    = zeros(Complex{Float64}, g.nk, g.nl)
  Vvh    = zeros(Complex{Float64}, g.nk, g.nl)
  Vph    = zeros(Complex{Float64}, g.nk, g.nl)

  uUxvUyh= zeros(Complex{Float64}, g.nk, g.nl)
  uVxvVyh= zeros(Complex{Float64}, g.nk, g.nl)

  return Vars(t, solr, solc, 
    Z, U, V, UZuz, VZvz, Ux, Uy, Vx, Vy, Psi, 
    u, v, w, p, zeta, Uu, Uv, Up, Vu, Vv, Vp, uUxvUy, uVxvVy,
    Zh, Uh, Vh, UZuzh, VZvzh, Uxh, Uyh, Vxh, Vyh, Psih, 
    uh, vh, wh, ph, zetah, Uuh, Uvh, Uph, Vuh, Vvh, Vph, uUxvUyh, uVxvVyh,
    )
end




# Solvers --------------------------------------------------------------------- 
function calcNL!(
  NLc::Array{Complex{Float64}, 3},  NLr::Array{Complex{Float64}, 2}, 
  solc::Array{Complex{Float64}, 3}, solr::Array{Complex{Float64}, 2}, 
  t::Float64, v::Vars, p::TwoModeParams, g::TwoDGrid)
  
<<<<<<< HEAD
  # Spectral-space calculations
  @views @. v.wh = -1.0/p.m*(g.k*solc[:, :, 1] + g.l*solc[:, :, 2])

  # This copy is necessary because calling A_mul_B(v.Z, g.irfftplan, sol) 
  # a few lines below destroys sol when using Julia's FFTW.
=======
  # Spectral space calculations
>>>>>>> ded6360c
  v.Zh .= solr

  @. v.Psih = -g.invKKrsq*v.Zh

  @. v.Uh = -im*g.l*v.Psih
  @. v.Vh =  im*g.kr*v.Psih

  @. v.Uxh = im*g.kr*v.Uh
  @. v.Vxh = im*g.kr*v.Vh

  @. v.Uyh = im*g.l*v.Uh
  @. v.Vyh = im*g.l*v.Vh

  v.Uh[1, 1] += p.Us*g.nx*g.ny
  v.Vh[1, 1] += p.Vs*g.nx*g.ny

<<<<<<< HEAD
  @views @. v.zetah = im*g.k*solc[:, :, 2] - im*g.l*solc[:, :, 1]
 
=======
>>>>>>> ded6360c
  # Inverse transforms
  A_mul_B!(v.Z, g.irfftplan, v.Zh)
  A_mul_B!(v.U, g.irfftplan, v.Uh)
  A_mul_B!(v.V, g.irfftplan, v.Vh)

  A_mul_B!(v.Ux, g.irfftplan, v.Uxh)
  A_mul_B!(v.Uy, g.irfftplan, v.Uyh)
  A_mul_B!(v.Vx, g.irfftplan, v.Vxh)
  A_mul_B!(v.Vy, g.irfftplan, v.Vyh)

  @views A_mul_B!(v.u, g.ifftplan, solc[:, :, 1])
  @views A_mul_B!(v.v, g.ifftplan, solc[:, :, 2])
  @views A_mul_B!(v.p, g.ifftplan, solc[:, :, 3])

  @views @. v.zetah = im*g.K*solc[:, :, 2] - im*g.L*solc[:, :, 1]
  @views @. v.wh = -(g.K*solc[:, :, 1] + g.L*solc[:, :, 2]) / p.m

  A_mul_B!(v.w,  g.ifftplan, v.wh)
  A_mul_B!(v.zeta,  g.ifftplan, v.zetah)

  # Multiplies
  @. v.UZuz = (v.U * v.Z
    + real(v.u*conj(v.zeta) + conj(v.u)*v.zeta)
    + real(im*p.m*v.v*conj(v.w) - im*p.m*conj(v.v)*v.w)
  )

  @. v.VZvz = (v.V * v.Z
    + real(v.v*conj(v.zeta) + conj(v.v)*v.zeta)
    - real(im*p.m*v.u*conj(v.w) - im*p.m*conj(v.u)*v.w )
  )

  @. v.Uu = v.U * v.u
  @. v.Vu = v.V * v.u
  @. v.Uv = v.U * v.v
  @. v.Vv = v.V * v.v
  @. v.Up = v.U * v.p
  @. v.Vp = v.V * v.p

  @. v.uUxvUy = v.u*v.Ux + v.v*v.Uy
  @. v.uVxvVy = v.u*v.Vx + v.v*v.Vy

  # Forward transforms
  A_mul_B!(v.UZuzh, g.rfftplan, v.UZuz)
  A_mul_B!(v.VZvzh, g.rfftplan, v.VZvz)

  A_mul_B!(v.Uuh, g.fftplan, v.Uu)
  A_mul_B!(v.Uvh, g.fftplan, v.Uv)
  A_mul_B!(v.Vuh, g.fftplan, v.Vu)
  A_mul_B!(v.Vvh, g.fftplan, v.Vv)
  A_mul_B!(v.Uph, g.fftplan, v.Up)
  A_mul_B!(v.Vph, g.fftplan, v.Vp)

  A_mul_B!(v.uUxvUyh, g.fftplan, v.uUxvUy)
  A_mul_B!(v.uVxvVyh, g.fftplan, v.uVxvVy)


  # Zeroth-mode nonlinear term
  @. NLr = - im*g.kr*v.UZuzh - im*g.l*v.VZvzh


  # First-mode nonlinear terms:
  # u
  @views @. NLc[:, :, 1] = ( p.f*solc[:, :, 2] - im*g.k*solc[:, :, 3]
    - im*g.k*v.Uuh - im*g.l*v.Vuh - v.uUxvUyh
  )

  # v
  @views @. NLc[:, :, 2] = ( -p.f*solc[:, :, 1] - im*g.l*solc[:, :, 3]
    - im*g.k*v.Uvh - im*g.l*v.Vvh - v.uVxvVyh
  )

  # p
  @views @. NLc[:, :, 3] = ( im*p.N^2.0/p.m*v.wh
    - im*g.k*v.Uph - im*g.l*v.Vph
  )

  dealias!(NLr, g)
  dealias!(NLc, g)

  nothing
end




# Helper functions ------------------------------------------------------------ 
function updatevars!(v::TwoModeVars, p::TwoModeParams, g::TwoDGrid, 
  Zh::AbstractArray)
  # We don't use A_mul_B here because irfft destroys its input.
  v.Z = irfft(Zh, g.nx)

  @. v.Psih = -g.invKKrsq*v.Zh
  @. v.Uh   = -im*g.l*v.Psih
  @. v.Vh   =  im*g.kr*v.Psih
 
  # We don't use A_mul_B here because irfft destroys its input.
  v.Psi = irfft(v.Psih, g.nx)
  v.U = irfft(v.Uh, g.nx)
  v.V = irfft(v.Vh, g.nx)

  @views v.uh .= v.solc[:, :, 1]
  @views v.vh .= v.solc[:, :, 2]
  @views v.ph .= v.solc[:, :, 3]

  @. v.wh = -1.0/p.m*(g.k*v.uh + g.l*v.vh)

  A_mul_B!(v.u, g.ifftplan, v.uh)
  A_mul_B!(v.v, g.ifftplan, v.vh)
  A_mul_B!(v.p, g.ifftplan, v.ph)
  A_mul_B!(v.w, g.ifftplan, v.wh)

  nothing
end

function updatevars!(v::Vars, p::TwoModeParams, g::TwoDGrid)
  v.Zh .= v.solr
  updatevars!(v, p, g, v.Zh)
end

function updatevars!(prob::AbstractProblem)
  updatevars!(prob.vars, prob.params, prob.grid)
end




"""
Set zeroth mode vorticity and update vars. 
"""
function set_Z!(v::Vars, p::TwoModeParams, g::TwoDGrid, Z)
  A_mul_B!(v.solr, g.rfftplan, Z)
  updatevars!(v, p, g)
  nothing
end

function set_Z!(prob::AbstractProblem, Z)
  set_Z!(prob.vars, prob.params, prob.grid, Z)
end




""" 
Set first mode u, v, and p and update vars.
"""
function set_uvp!(vs::TwoModeVars, pr::TwoModeParams, g::TwoDGrid, u, v, p)
  uh = fft(u)
  vh = fft(v)
  ph = fft(p)

  @. vs.solc[:, :, 1] = uh
  @. vs.solc[:, :, 2] = vh
  @. vs.solc[:, :, 3] = ph

  updatevars!(vs, pr, g)
  nothing
end

function set_uvp!(prob::AbstractProblem, u, v, p)
  set_uvp!(prob.vars, prob.params, prob.grid, u, v, p)
end




""" 
Set a plane wave solution with initial speed uw and non-dimensional wave
number nkw. The dimensional wavenumber will be 2π*nkw/Lx. 
"""
function set_planewave!(vs::TwoModeVars, pr::TwoModeParams, g::TwoDGrid,
  uw::Real, nkw::Int)

  x, y = g.X, g.Y

  # Wave parameters
  kw = 2π*nkw/g.Lx
  σ = sqrt(pr.f^2 + pr.N^2*kw^2/pr.m^2)
  alpha = pr.N^2*kw^2/(pr.f^2*pr.m^2) # also (sig^2-f^2)/f^2

  u0 = uw/2
  v0 = -uw * im*pr.f/2σ
  p0 = uw * kw*pr.N^2/(2σ*pr.m^2)

  u = u0 * exp.(im*kw*x)
  v = v0 * exp.(im*kw*x)
  p = p0 * exp.(im*kw*x)
  
  set_uvp!(vs, pr, g, u, v, p)
  nothing
end

function set_planewave!(prob::AbstractProblem, uw::Real, nkw::Int)
  set_planewave!(prob.vars, prob.params, prob.grid, uw::Real, nkw::Int)
end




""" 
Generate an isotropic spectrum of waves.
"""
function set_isotropicwavefield!(
  vs::TwoModeVars, pr::TwoModeParams, g::TwoDGrid, amplitude::Function; KE=1.0,
  maxspeed=nothing)

  # For clarity
  f, N, m = pr.f, pr.N, pr.m

  # Initialize
  phase = zeros(Complex{Float64}, g.nx, g.ny)
  u0 = zeros(Complex{Float64}, g.nx, g.ny)
  v0 = zeros(Complex{Float64}, g.nx, g.ny)
  p0 = zeros(Complex{Float64}, g.nx, g.ny)

  # Sum Fourier components
  for k in real.(g.k), l in real.(g.l)
    if amplitude(k, l) > 1e-15
     
      # Dispersion relation
      σ = sqrt(f^2 + N^2/m^2*(k^2 + l^2))

      # Random phases
      phase .= k*g.X .+ l*g.Y .+ 2π*rand()

      # Polarization
      u0 .+= amplitude(k, l)*exp.(im*phase)
      v0 .+= -u0*(im*f/σ - k*l*N^2/(σ*m)^2)/(1 - (l*N)^2/(σ*m)^2)
      p0 .+= N^2/(σ*m^2) * (k*u0 .+ l*v0)
    end
  end

  
  if maxspeed == nothing # Normalize by kinetic energy
    uh, vh = fft(u0), fft(v0)
    ke = mode1ke(uh, vh, g)
    norm = sqrt(KE)/sqrt(ke/(g.Lx*g.Ly))
  else
    norm = maxspeed / maximum(
      sqrt.(real.(u0+conj.(u0)).^2 + real.(v0+conj.(v0)).^2))
  end

  u0 .*= norm
  v0 .*= norm
  p0 .*= norm
   
  set_uvp!(vs, pr, g, u0, v0, p0)

  nothing
end

function set_isotropicwavefield!(
  vs::TwoModeVars, pr::TwoModeParams, g::TwoDGrid; kwargs...)
  amplitude(k, l) = 1.0
  set_isotropicwavefield!(vs, pr, g, amplitude; kwargs...)
end

function set_isotropicwavefield!(prob::AbstractProblem, amplitude::Function;
  kwargs...)
  set_isotropicwavefield!(prob.vars, prob.params, prob.grid, amplitude; 
    kwargs...)
end


 

""" 
Returns the integrated energy in the zeroth mode energy. 
"""
function mode0energy(v::Vars, p::TwoModeParams, g::TwoDGrid)
  0.5*FourierFlows.parsevalsum(real.(g.invKKrsq).*abs2.(v.solr), g)
end

function mode0energy(prob::AbstractProblem)
  mode0energy(prob.vars, prob.params, prob.grid)
end




""" 
Returns the projection of the integrated first mode kinetic energy
onto the zeroth mode.
"""
function mode1ke(uh, vh, g)
  FourierFlows.parsevalsum2(uh, g) + FourierFlows.parsevalsum2(vh, g)
end

function mode1ke(v::TwoModeVars, p::TwoModeParams, g::TwoDGrid)
  @views mode1ke(v.solc[:, :, 1], v.solc[:, :, 2], g)
end

function mode1ke(prob::AbstractProblem)
  mode1ke(prob.vars, prob.params, prob.grid)
end




""" 
Returns the projection of the integrated first mode potential energy onto the
zeroth mode. 
"""
function mode1pe(v::TwoModeVars, p::TwoModeParams, g::TwoDGrid)
  p.m^2/p.N^2*FourierFlows.parsevalsum2(v.solc[:, :, 3], g)
end

function mode1pe(prob::AbstractProblem)
  mode1pe(prob.vars, prob.params, prob.grid)
end




""" 
Returns the projection of the total integrated first mode energy onto the
zeroth mode.
"""
function mode1energy(v::TwoModeVars, p::TwoModeParams, g::TwoDGrid)
  mode1ke(v, p, g) + mode1pe(v, p, g)
end

function mode1energy(prob::AbstractProblem)
  mode1energy(prob.vars, prob.params, prob.grid)
end




""" 
Returns the total energy projected onto the zeroth mode.
"""
function totalenergy(v::TwoModeVars, p::TwoModeParams, g::TwoDGrid)
  mode0energy(v, p, g) + mode1energy(v, p, g)
end

function totalenergy(prob::AbstractProblem)
  totalenergy(prob.vars, prob.params, prob.grid)
end




""" 
Returns kinetic energy dissipation of the zeroth mode. 
"""
function mode0dissipation(v::TwoModeVars, p::TwoModeParams, g::TwoDGrid)
  delzeta = irfft(
    (-1.0)^(p.nν0/2) .* g.KKrsq.^(p.nν0/2) .* vs.solr, g.nx)
  -p.nu*g.dx*g.dy*sum(vs.Psi.*delzeta)
end




""" 
Returns the projection of available potential vorticity onto the 
zeroth mode.
"""
function mode0apv(Z, u, v, p, pr::TwoModeParams, g::TwoDGrid)
  (Z .+ irfft( pr.m^2.0./pr.N^2.0 .* (
      im.*g.l.*rfft(real.(u.*conj.(p) .+ conj.(u).*p)) 
    - im.*g.kr.*rfft(real.(v.*conj.(p) .+ conj.(v).*p))
  ), g.nx))
end

function mode0apv(v::Vars, p::TwoModeParams, g::TwoDGrid)
  v.Z = irfft(v.solr, g.nx)
  @views A_mul_B!(v.u, g.ifftplan, v.solc[:, :, 1])
  @views A_mul_B!(v.v, g.ifftplan, v.solc[:, :, 2])
  @views A_mul_B!(v.p, g.ifftplan, v.solc[:, :, 3])
  mode0apv(v.Z, v.u, v.v, v.p, p, g)
end

function mode0apv(prob::AbstractProblem)
  mode0apv(prob.vars, prob.params, prob.grid)
end




""" 
Returns the projection of available potential energy onto the first mode.
"""
function mode1apv(Z, zeta, p, pr::TwoModeParams, g::TwoDGrid)
  zeta .- pr.m.^2.0./pr.N.^2.0 .* (pr.f .+ Z) .* p
end

function mode1apv(Z, v::TwoModeVars, p::TwoModeParams, g::TwoDGrid)
  @views @. v.ph = v.solc[:, :, 3]
  @views @. v.zetah = im*g.k*v.solc[:, :, 2] - im*g.l*v.solc[:, :, 1]

  A_mul_B!(v.p,  g.ifftplan, v.ph)
  A_mul_B!(v.zeta,  g.ifftplan, v.zetah)

  mode1apv(Z, v.zeta, v.p, p, g)
end




"""
Return the apv associated with mode-1.
"""

function mode1apv(v::Vars, p::TwoModeParams, g::TwoDGrid)
  v.Z = irfft(v.solr, g.nx)
  mode1apv(v.Z, v, p, g)
end

mode1apv(prob::AbstractProblem) = mode1apv(prob.vars, prob.params, prob.grid) 




"""
Return the x-velocity associated with mode-1 at z=0.
"""
mode1u(v::AbstractVars) = real.(v.u .+ conj.(v.u))
mode1u(prob::AbstractProblem) = mode1u(prob.vars)




"""
Return the y-velocity associated with mode-1 at z=0.
"""
mode1v(v::AbstractVars) = real.(v.v .+ conj.(v.v))
mode1v(prob::AbstractProblem) = mode1v(prob.vars)




"""
Return the z-velocity associated with mode-1 at z=0.
"""
mode1w(v::AbstractVars) = real.(v.w .+ conj.(v.w))
mode1w(prob::AbstractProblem) = mode1w(prob.vars)




"""
Return the pressure associated with mode-1 at z=0.
"""
mode1p(v::AbstractVars) = real.(v.p .+ conj.(v.p))
mode1p(prob::AbstractProblem) = mode1p(prob.vars)




"""
Return the buoyancy associated with mode-1 at z=0.
"""
mode1buoyancy(v, p) = real.(im.*p.m.*v.p .- im.*p.m.*conj.(v.p))
mode1buoyancy(prob::AbstractProblem) = mode1buoyancy(prob.vars, prob.params)




"""
Return the speed associated with mode-1 at z=0.
"""
mode1speed(v::AbstractVars) = sqrt.(mode1u(v).^2.0 .+ mode1v(v).^2.0)
mode1speed(prob::AbstractProblem) = mode1speed(prob.vars)




"""
Return the speed associated with mode-0.
"""
mode0speed(prob) = sqrt.(prob.vars.U.^2.0 .+ prob.vars.V.^2.0)




""" 
Returns the Courant-Freidrichs-Lewy number. 
"""
function CFL(prob, dt)
  dx = minimum([prob.grid.dx, prob.grid.dy])
  U = maximum([
    maximum(abs.(prob.vars.U)), 
    maximum(abs.(prob.vars.V)),
    maximum(abs.(prob.vars.u)),
    maximum(abs.(prob.vars.v))])

  U*dt/dx
end

 


# End module
end<|MERGE_RESOLUTION|>--- conflicted
+++ resolved
@@ -241,15 +241,6 @@
   solc::Array{Complex{Float64}, 3}, solr::Array{Complex{Float64}, 2}, 
   t::Float64, v::Vars, p::TwoModeParams, g::TwoDGrid)
   
-<<<<<<< HEAD
-  # Spectral-space calculations
-  @views @. v.wh = -1.0/p.m*(g.k*solc[:, :, 1] + g.l*solc[:, :, 2])
-
-  # This copy is necessary because calling A_mul_B(v.Z, g.irfftplan, sol) 
-  # a few lines below destroys sol when using Julia's FFTW.
-=======
-  # Spectral space calculations
->>>>>>> ded6360c
   v.Zh .= solr
 
   @. v.Psih = -g.invKKrsq*v.Zh
@@ -266,11 +257,6 @@
   v.Uh[1, 1] += p.Us*g.nx*g.ny
   v.Vh[1, 1] += p.Vs*g.nx*g.ny
 
-<<<<<<< HEAD
-  @views @. v.zetah = im*g.k*solc[:, :, 2] - im*g.l*solc[:, :, 1]
- 
-=======
->>>>>>> ded6360c
   # Inverse transforms
   A_mul_B!(v.Z, g.irfftplan, v.Zh)
   A_mul_B!(v.U, g.irfftplan, v.Uh)
@@ -285,8 +271,8 @@
   @views A_mul_B!(v.v, g.ifftplan, solc[:, :, 2])
   @views A_mul_B!(v.p, g.ifftplan, solc[:, :, 3])
 
-  @views @. v.zetah = im*g.K*solc[:, :, 2] - im*g.L*solc[:, :, 1]
-  @views @. v.wh = -(g.K*solc[:, :, 1] + g.L*solc[:, :, 2]) / p.m
+  @views @. v.zetah = im*g.k*solc[:, :, 2] - im*g.l*solc[:, :, 1]
+  @views @. v.wh = -(g.k*solc[:, :, 1] + g.k*solc[:, :, 2]) / p.m
 
   A_mul_B!(v.w,  g.ifftplan, v.wh)
   A_mul_B!(v.zeta,  g.ifftplan, v.zetah)
