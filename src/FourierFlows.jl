--- conflicted
+++ resolved
@@ -1,21 +1,14 @@
 module FourierFlows
 
 export
-<<<<<<< HEAD
   cxtype,
   fltype,
   innereltype,
 
-=======
-  AbstractProblem,
->>>>>>> 9bdcb583
   AbstractVars,
   AbstractParams,
 
-<<<<<<< HEAD
   AbstractGrid,
-=======
->>>>>>> 9bdcb583
   ZeroDGrid,
   OneDGrid,
   TwoDGrid,
@@ -33,47 +26,29 @@
   groupsize,
   savediagnostic,
 
-<<<<<<< HEAD
   @zeros,
   @createarrays,
   @superzeros,
   superzeros,
   supersize,
-=======
-  @createarrays,
->>>>>>> 9bdcb583
 
   TimeStepper,
   ForwardEulerTimeStepper,
   FilteredForwardEulerTimeStepper,
   RK4TimeStepper,
   FilteredRK4TimeStepper,
-<<<<<<< HEAD
   ETDRK4TimeStepper,
   FilteredETDRK4TimeStepper,
-=======
-  DualRK4TimeStepper,
-  DualFilteredRK4TimeStepper,
-  ETDRK4TimeStepper,
-  FilteredETDRK4TimeStepper,
-  DualETDRK4TimeStepper,
-  DualFilteredETDRK4TimeStepper,
->>>>>>> 9bdcb583
   AB3TimeStepper,
   FilteredAB3TimeStepper,
   stepforward!
 
 using
   FFTW,
-<<<<<<< HEAD
-=======
-  Statistics,
->>>>>>> 9bdcb583
   JLD2,
   Statistics,
   Interpolations
 
-<<<<<<< HEAD
 import Base: resize!, getindex, setindex!, lastindex, push!, append!
 using Base: fieldnames
 using LinearAlgebra: mul!, ldiv!
@@ -83,10 +58,6 @@
 abstract type AbstractOneDGrid{T} <: AbstractGrid{T} end
 
 abstract type AbstractTimeStepper{T} end
-=======
-import Base: resize!, getindex, setindex!, push!, append!, fieldnames
-import LinearAlgebra: mul!, ldiv!
->>>>>>> 9bdcb583
 
 abstract type AbstractParams end
 abstract type AbstractVars end
@@ -164,10 +135,6 @@
 
 # Physics
 
-<<<<<<< HEAD
 include("diffusion.jl")
-#include("kuramotosivashinsky.jl")
-=======
->>>>>>> 9bdcb583
 
 end # module