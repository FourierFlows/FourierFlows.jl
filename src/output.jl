--- conflicted
+++ resolved
@@ -39,13 +39,6 @@
   Output(prob, filename,
     Dict{Symbol, Function}([(symfld[1], symfld[2]) for symfld in fieldtuples]))
 end
-<<<<<<< HEAD
-=======
-  
-
-
-
->>>>>>> bb92134c
 
 """ Get the current output field. """
 function getindex(out::Output, key)
@@ -162,14 +155,9 @@
 """ 
 Save certain aspects of a Problem. Entire problems cannot be saved
 in general, because functions cannot be saved (and functions may use
-<<<<<<< HEAD
-arbitrary numbers of global variables that cannot be included in a saved
-object). """
-=======
 arbitrary numbers of global variables that cannot be included in a saved 
 object). 
 """
->>>>>>> bb92134c
 function saveproblem(prob::AbstractProblem, filename::String)
 
   jldopen(filename, "a+") do file
