--- conflicted
+++ resolved
@@ -1,6 +1,5 @@
 using Documenter, FourierFlows
 
-<<<<<<< HEAD
 makedocs(
    modules = [FourierFlows],
     format = :html,
@@ -11,18 +10,8 @@
                 "modules/twodturb.md",
                 "modules/barotropicqg.md",
                 "modules/boussinesq.md",
-=======
-makedocs(modules=[FourierFlows],
-         format = :html,
-         sitename = "FourierFlows.jl",
-         pages = Any[
-          "Home" => "index.md",
-          "Modules" => Any[
-              "modules/twodturb.md",
-              "modules/barotropicqg.md",
-              "modules/kuramotosivashinsky.md",
-              "modules/traceradvdiff.md"
->>>>>>> b70e1ee2
+                "modules/kuramotosivashinsky.md",
+                "modules/traceradvdiff.md"
               ],
               "DocStrings" => Any["man/docstrings.md"]
              ]
