name = "FourierFlows"
uuid = "2aec4490-903f-5c70-9b11-9bed06a700e1"
keywords = ["julia", "PDE", "partial differential equations", "spectral methods"]
license = "MIT"
authors = ["Gregory L. Wagner <wagner.greg@gmail.com>", "Navid C. Constantinou <navidcy@gmail.com>", "contributors"]
description = "Tools for building fast, hackable, pseudospectral partial differential equation solvers on periodic domains."
documentation = "https://fourierflows.github.io/FourierFlowsDocumentation/stable/"
repository = "https://github.com/FourierFlows/FourierFlows.jl"
version = "0.10.5"

[deps]
CUDA = "052768ef-5323-5732-b1bb-66c8b64840ba"
DocStringExtensions = "ffbed154-4ef7-542d-bbb7-c09d3a79fcae"
FFTW = "7a1cc6ca-52ef-59f5-83cd-3a7055c09341"
Interpolations = "a98d9a8b-a2ab-59e6-89dd-64a1c18fca59"
JLD2 = "033835bb-8acc-5ee8-8aae-3f567f8a3819"
LinearAlgebra = "37e2e46d-f89d-539d-b4ee-838fcccc9c8e"
Random = "9a3f8284-a2c9-5f02-9a11-845980a1fd5c"
Reexport = "189a3867-3050-52da-a836-e630ba90ab69"
Statistics = "10745b16-79ce-11e8-11f9-7d13ad32a3b2"

[compat]
CUDA = "1, 2.4.2, 3.0.0 - 3.6.4, 3.7.1, 4, 5"
DocStringExtensions = "0.8, 0.9"
FFTW = "1"
Interpolations = "0.12, 0.13, 0.14, 0.15"
JLD2 = "0.1, 0.2, 0.3, 0.4"
LinearAlgebra = "1.6"
Random = "1.6"
Reexport = "0.2, 1"
<<<<<<< HEAD
Statistics = "1"
=======
Statistics = "1.6"
>>>>>>> 9344aa14
julia = "1.6"

[extras]
Coverage = "a2441757-f6aa-5fb2-8edb-039e3f45d037"
Documenter = "e30172f5-a6a5-5a46-863b-614d45cd2de4"
Printf = "de0858da-6303-5e67-8744-51eddeeeb8d7"
Test = "8dfed614-e22c-5e08-85e1-65c5234f0b40"

[targets]
test = ["Test", "Documenter", "Coverage", "Printf"]<|MERGE_RESOLUTION|>--- conflicted
+++ resolved
@@ -28,11 +28,7 @@
 LinearAlgebra = "1.6"
 Random = "1.6"
 Reexport = "0.2, 1"
-<<<<<<< HEAD
-Statistics = "1"
-=======
 Statistics = "1.6"
->>>>>>> 9344aa14
 julia = "1.6"
 
 [extras]
