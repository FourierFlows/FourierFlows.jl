--- conflicted
+++ resolved
@@ -1,13 +1,10 @@
 import FourierFlows.TwoDTurb
 import FourierFlows.TwoDTurb: energy, enstrophy, dissipation, work, drag
-
-# -----------------------------------------------------------------------------
-# TWODTURB's TEST FUNCTIONS
 
 cfl(prob) = maximum([maximum(abs.(prob.vars.U)), maximum(abs.(prob.vars.V))]*
               prob.ts.dt/prob.grid.dx)
 
-# LAMB DIPOLE TEST
+# Lamb dipole test
 function lambdipoletest(n, dt; L=2π, Ue=1, Re=L/20, ν=0, nν=1, ti=L/Ue*0.01,
   nm=3, message=false)
 
@@ -124,10 +121,6 @@
   isapprox(mean(abs.(residual)), 0, atol=1e-4)
 end
 
-<<<<<<< HEAD
-# Run the tests
-=======
-
 """
     testnonlinearterms(dt, stepper; kwargs...)
 
@@ -187,12 +180,10 @@
             prob.step, prob.t, cfl, tc)
   end
 
-  # println(norm(v.q - qf)/norm(qf))
   isapprox(norm(v.q - qf)/norm(qf), 0, atol=1e-13)
 end
 
 # Run the tests
 @test testnonlinearterms(0.0005, "ForwardEuler")
->>>>>>> 983c6183
 @test lambdipoletest(256, 1e-3)
 @test stochasticforcingbudgetstest()