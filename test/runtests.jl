--- conflicted
+++ resolved
@@ -18,10 +18,7 @@
 
 const rtol_fft = 1e-12
 const rtol_output = 1e-12
-<<<<<<< HEAD
 const rtol_utils = 1e-13
-=======
->>>>>>> 6b45bac1
 const rtol_timesteppers = 1e-12
 
 const steppers = [
@@ -206,26 +203,16 @@
     @test test_scalardiagnostics(dev, freq=2)
   end
 
-<<<<<<< HEAD
+  @time @testset "Output tests" begin
+    include("test_output.jl")
+    
+    @test test_withoutjld2()
+    @test test_uniquepath()
+    @test test_outputconstructor(dev)
+    @test test_getindex()
+    @test test_saveproblem_saveoutput(dev)
+    @test test_saveproblemTwoDGrid(dev)
+    @test test_savediagnostic()
+  end
+
 end # end loop over devices
-=======
-  @test test_diagnosticsteps(freq=1)
-  @test test_diagnosticsteps(freq=2)
-  @test test_diagnosticsteps(nsteps=100, freq=9, ndata=20)
-  @test test_basicdiagnostics()
-  @test test_scalardiagnostics(freq=1)
-  @test test_scalardiagnostics(freq=2)
-end
-
-@time @testset "Output tests" begin
-  include("test_output.jl")
-  
-  @test test_withoutjld2()  
-  @test test_uniquepath()
-  @test test_outputconstructor()
-  @test test_getindex()
-  @test test_saveproblem_saveoutput()
-  @test test_saveproblemTwoDGrid()
-  @test test_savediagnostic()
-end
->>>>>>> 6b45bac1
